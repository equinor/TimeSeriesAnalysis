﻿using System;
using System.Collections.Generic;
using System.Diagnostics;
using System.Linq;
using System.Net.Http.Headers;
using System.Reflection;
using System.Text;
using System.Threading;
using System.Threading.Tasks;
using Accord.IO;
using Accord.Statistics;

//using System.Text.Json;
//using System.Text.Json.Serialization;

using Newtonsoft.Json;

using TimeSeriesAnalysis;
using TimeSeriesAnalysis.Utility;


namespace TimeSeriesAnalysis.Dynamic
{
    /// <summary>
    /// Class that holds comments added to models.
    /// </summary>
    public class Comment
    {
        /// <summary>
        /// Author of comment.
        /// </summary>
        public string author;
        /// <summary>
        /// Date of comment.
        /// </summary>
        public DateTime date;
        /// <summary>
        /// Comment string
        /// </summary>
        public string comment;
        /// <summary>
        /// Plant score, intended to hold manully set values indicating specific statuses of the model.
        /// </summary>
        public double plantScore;

        /// <summary>
        /// Comment constructor.
        /// </summary>
        /// <param name="author"></param>
        /// <param name="date"></param>
        /// <param name="comment"></param>
        /// <param name="plantScore"></param>
        public Comment(string author, DateTime date, string comment, double plantScore =0)
        {
            this.author = author;
            this.date = date;
            this.comment = comment;
            this.plantScore= plantScore;
        }
     }

    /// <summary>
    /// Simulates larger "plant-models" that is built up of connected sub-models
    /// that each implement <c>ISimulatableModel</c>.
    /// <para>
    /// To set up a simulation, first connect models, and then add external input signals.
    /// This class handles information about which model is connected to which, and handles calling sub-models in the
    /// correct order with the correct input signals.
    /// </para>
    /// <para>
    /// By default, the model attempts to start in steady-state, intalization handled by <c>ProcessSimulatorInitializer</c>
    /// (this requires no user interaction).
    /// </para>
    /// <para>
    /// The building blocks of plant models are <c>UnitModel</c>, <c>PidModel</c> and <c>Select</c>
    /// </para>
    /// <seealso cref="UnitModel"/>
    /// <seealso cref="PidModel"/>
    /// <seealso cref="PlantSimulatorInitalizer"/>
    /// <seealso cref="Select"/>
    /// </summary>
    public class PlantSimulator
    {
        /// <summary>
        /// User-friendly name that may include white spaces.
        /// </summary>
        public String plantName { get; set; }

        /// <summary>
        /// A short user-friendly description of what the plant is and does.
        /// </summary>
        public String plantDescription { get; set; }

        /// <summary>
        /// A list of comments that the user may have added to track changes made over time.
        /// </summary>
        public List<Comment> comments;

        /// <summary>
        /// The date of when the model was last saved.
        /// </summary>
        public DateTime date { get; set; }


        /// <summary>
        /// Dictionary of all unit models in the plant simulator (must implement ISimulatableModel).
        /// </summary>
        public Dictionary<string, ISimulatableModel> modelDict;
        /// <summary>
        /// List of all external signal IDs.
        /// </summary>
        public List<string> externalInputSignalIDs;
        /// <summary>
        /// The connection parser object.
        /// </summary>
        public ConnectionParser connections;

        /// <summary>
        /// Returns a unit data set for a given UnitModel.
        /// </summary>
        /// <param name="inputData"></param>
        /// <param name="unitModel"></param>
        /// <returns></returns>
        public UnitDataSet GetUnitDataSetForProcess(TimeSeriesDataSet inputData, UnitModel unitModel)
        {
            UnitDataSet dataset = new UnitDataSet();
            dataset.U = new double[inputData.GetLength().Value, 1];
        
            dataset.Times = inputData.GetTimeStamps();
            var inputIDs = unitModel.GetModelInputIDs();
            var outputID = unitModel.GetOutputID();
            dataset.Y_meas = inputData.GetValues(outputID);
            for (int inputIDidx = 0; inputIDidx < inputIDs.Length; inputIDidx++)
            {
                var inputID = inputIDs[inputIDidx];
                var curCol = inputData.GetValues(inputID);
                dataset.U.WriteColumn(inputIDidx, curCol);
            }
            return dataset;
        }


        /// <summary>
        /// Returns a "unitDataSet" for the given pidModel in the plant.
        /// This function only works when the unit model connected to the pidModel only has a single input. 
        /// </summary>
        /// <param name="inputData"></param>
        /// <param name="pidModel"></param>
        /// <returns></returns>
        public UnitDataSet GetUnitDataSetForPID(TimeSeriesDataSet inputData,PidModel pidModel)
        {
            var unitModID = connections.GetUnitModelControlledByPID(pidModel.GetID(),modelDict);
            string[] modelInputIDs = null;
            if (unitModID != null)
            {
                modelInputIDs = modelDict[unitModID].GetModelInputIDs();
            }
            UnitDataSet dataset = new UnitDataSet(); 

            if (modelInputIDs != null)
            {
                dataset.U = new double[inputData.GetLength().Value, modelInputIDs.Length];
                for (int modelInputIdx = 0; modelInputIdx < modelInputIDs.Length; modelInputIdx++)
                {
                    var inputID = modelInputIDs[modelInputIdx];
                    dataset.U.WriteColumn(modelInputIdx, inputData.GetValues(inputID));
                }
            }
            else
            {
                dataset.U = new double[inputData.GetLength().Value, 1];
                dataset.U.WriteColumn(0, inputData.GetValues(pidModel.GetOutputID()));
            }

            dataset.Times = inputData.GetTimeStamps();
            var inputIDs = pidModel.GetModelInputIDs();

            for (int inputIDidx=0; inputIDidx<inputIDs.Length; inputIDidx++)
            {
                var inputID = inputIDs[inputIDidx];

                if (inputIDidx == (int)PidModelInputsIdx.Y_setpoint)
                {
                    dataset.Y_setpoint = inputData.GetValues(inputID);
                }
                else if (inputIDidx == (int)PidModelInputsIdx.Y_meas)
                {
                    dataset.Y_meas = inputData.GetValues(inputID);
                }
                //todo: feedforward?
                    /*else if (type == SignalType.Output_Y_sim)
                    {
                        dataset.U.WriteColumn(1, inputData.GetValues(inputID));
                    }
                    else
                    {
                        throw new Exception("unexepcted signal type");
                    }*/
            }
            return dataset;
        }

        /// <summary>
        /// Constructor
        /// </summary>
        /// <param name="processModelList"> A list of process models, each implementing <c>ISimulatableModel</c></param>
        /// <param name="plantName">optional name of plant, used when serializing</param>
        /// <param name="plantDescription">optional description of plant</param>
        public PlantSimulator(List<ISimulatableModel> processModelList, string plantName="", string plantDescription="")
        {
            externalInputSignalIDs = new List<string>();
            this.comments = new List<Comment>();
            if (processModelList == null)
            {
                return;
            }
            this.plantName = plantName;
            this.plantDescription = plantDescription;
            modelDict = new Dictionary<string, ISimulatableModel>();
            foreach (ISimulatableModel model in processModelList)
            {
                string modelID = model.GetID();
                if (modelDict.ContainsKey(modelID))
                {
                    Shared.GetParserObj().AddError("PlantSimulator failed to initalize, modelID" + modelID + "is not unique");
                }
                else
                {
                    modelDict.Add(modelID, model);
                }
            }
            connections = new ConnectionParser();
        }

        /// <summary>
        /// Add an external signal. Preferred implementation, as the signal can have any ID without naming convention.
        /// </summary>
        /// <param name="model"></param>
        /// <param name="signalID"></param>
        /// <param name="type"></param>
        /// <param name="index"></param>
        /// <returns>signalID or <c>null</c> if something went wrong</returns>
        public string AddAndConnectExternalSignal(ISimulatableModel model,string signalID, SignalType type, int index = 0)
        {
            ModelType modelType = model.GetProcessModelType();
            externalInputSignalIDs.Add(signalID);
            if (signalID == null)
            {
                Shared.GetParserObj().AddError("PlantSimulator.AddSignal was unable to add 'null' signal name.");
                return null;
            }
            if (type == SignalType.Disturbance_D && modelType == ModelType.SubProcess)
            {
                // by convention, the disturbance is always added last to inputs
                model.AddSignalToOutput(signalID);
                return signalID;
            }
            else if (type == SignalType.External_U && modelType == ModelType.SubProcess)
            {
                List<string> newInputIDs = new List<string>();
                string[] inputIDs = model.GetModelInputIDs();
                if (inputIDs != null)
                {
                    newInputIDs = new List<string>(inputIDs);
                }
                if (newInputIDs.Count < index + 1)
                {
                    newInputIDs.Add(signalID);
                }
                else
                {
                    newInputIDs[index] = signalID;
                }
                model.SetInputIDs(newInputIDs.ToArray());
                return signalID;
            }
            else if (type == SignalType.Setpoint_Yset && modelType == ModelType.PID)
            {
                model.SetInputIDs(new string[] { signalID }, (int)PidModelInputsIdx.Y_setpoint);
                return signalID;
            }
            else if (type == SignalType.Output_Y && modelType == ModelType.PID)
            {
                model.SetInputIDs(new string[] { signalID }, (int)PidModelInputsIdx.Y_meas);
                return signalID;
            }
            else
            {
                Shared.GetParserObj().AddError("PlantSimulator.AddSignal was unable to add signal '"+ signalID+"'" );
                return null;
            }

        }


        /// <summary>
        /// Informs the PlantSimulator that a specific sub-model has a specific signal at its input
        /// (use for unit testing only, using a naming convention to name signal).
        /// </summary>
        /// <param name="model"></param>
        /// <param name="type"></param>
        /// <param name="index">the index of the signal, this is only needed if this is an input to a multi-input model</param>

        public string AddExternalSignal(ISimulatableModel model, SignalType type, int index = 0)
        {
            string signalID = SignalNamer.GetSignalName(model.GetID(), type, index);
            return AddAndConnectExternalSignal(model,signalID,type,index);
        }

        /// <summary>
        /// Connect an existing signal with a given signalID to a new model.
        /// </summary>
        /// <param name="signalID"></param>
        /// <param name="model"></param>
        /// <param name="idx"></param>
        /// <returns></returns>
        public bool ConnectSignalToInput(string signalID, ISimulatableModel model, int idx)
        {
            model.SetInputIDs(new string[] { signalID }, idx);
            return true;
        }

        /// <summary>
        /// Add a disturbance model to the output a given <c>model</c>.
        /// </summary>
        /// <param name="disturbanceModel"></param>
        /// <param name="model"></param>
        /// <returns></returns>
        public bool ConnectModelToOutput(ISimulatableModel disturbanceModel, ISimulatableModel model )
        {
            model.AddSignalToOutput(disturbanceModel.GetOutputID());
            return true;
        }

        /// <summary>
        /// Connect the output of the upstream model to the input of the downstream model.
        /// </summary>
        /// <param name="upstreamModel">the upstream model, meaning the model whose output will be connected</param>
        /// <param name="downstreamModel">the downstream model, meaning the model whose input will be connected</param>
        /// <param name="inputIndex">input index of the downstream model to connect to (default is first input)</param>
        /// <returns>returns the signal id if all is ok, otherwise <c>null</c>.</returns>
        public string ConnectModels(ISimulatableModel upstreamModel, ISimulatableModel downstreamModel, int? inputIndex=null)
        {
            ModelType upstreamType = upstreamModel.GetProcessModelType();
            ModelType downstreamType = downstreamModel.GetProcessModelType();
            string outputId = upstreamModel.GetOutputID();

            int nInputs = downstreamModel.GetLengthOfInputVector();
            if (nInputs == 1 && inputIndex ==0)
            {
                downstreamModel.SetInputIDs(new string[] { outputId });
            }
            else
            {// need to decide which input?? 
                // 
                // y->u_pid
                if (upstreamType == ModelType.SubProcess && downstreamType == ModelType.PID)
                {
                    if (inputIndex.HasValue)
                    {
                        downstreamModel.SetInputIDs(new string[] { outputId }, inputIndex.Value);
                    }
                    else
                    {
                        downstreamModel.SetInputIDs(new string[] { outputId }, (int)PidModelInputsIdx.Y_meas);
                    }
                }
                //u_pid->u 
                else if (upstreamType == ModelType.PID && downstreamType == ModelType.SubProcess)
                {
                    downstreamModel.SetInputIDs(new string[] { outputId }, inputIndex);
                }// process output-> connects to process input of another process
                /*else if (upstreamType == ProcessModelType.SubProcess && downstreamType == ProcessModelType.SubProcess)
                {
                    var isOk = downstreamModel.SetInputIDs(new string[] { outputId }, inputIndex);
                    if (!isOk)
                    {
                        Shared.GetParserObj().AddError("ProcessSimulator.ConnectModels() error connecting:" + outputId);
                        return false;
                    }
                }*/
                else 
                {
                    var isOk = downstreamModel.SetInputIDs(new string[] { outputId }, inputIndex);
                    if (!isOk)
                    {
                        Shared.GetParserObj().AddError("PlantSimulator.ConnectModels() error connecting:" + outputId);
                        return null;
                    }
                }
            }
            return outputId;
        }

        /// <summary>
        /// Get a TimeSeriesDataSet of all external signals of model.
        /// </summary>
        /// <returns></returns>
        public string[] GetExternalSignalIDs()
        {
            return externalInputSignalIDs.ToArray();
        }

        /// <summary>
        /// Get ConnenectionParser object.
        /// </summary>
        /// <returns></returns>
        public ConnectionParser GetConnections()
        {
            return connections;
        }

        /// <summary>
        /// Get a dictionary of all models.
        /// </summary>
        /// <returns></returns>
        public Dictionary<string,ISimulatableModel> GetModels()
        {
            return modelDict;
        }




        /// <summary>
        /// Simulate a single model to get the internal "x" unmeasured output that excludes any additive outputs (like disturbances).
        /// </summary>
        /// <param name="inputData"></param>
        /// <param name="singleModelName"></param>
        /// <param name="simData"></param>
        /// <returns></returns>
        public bool SimulateSingleInternal(TimeSeriesDataSet inputData, string singleModelName, out TimeSeriesDataSet simData)
        {
            return SimulateSingle(inputData,singleModelName,true, out simData);
        }

        /// <summary>
<<<<<<< HEAD
        /// Simualate a single model to get the output including any additive inputs.
=======
        /// Simulate single model to get the output including any additive inputs
>>>>>>> f5f2c969
        /// </summary>
        /// <param name="inputData"></param>
        /// <param name="singleModelName"></param>
        /// <param name="simData"></param>
        /// <returns></returns>
        public bool SimulateSingle(TimeSeriesDataSet inputData, string singleModelName, out TimeSeriesDataSet simData)
        {
            return SimulateSingle(inputData, singleModelName, false, out simData);
        }

        /// <summary>
<<<<<<< HEAD
        /// Simulate a single model (any ISimulatableModel), using inputData as inputs, 
=======
        /// Simulates a single model for a unit dataset and adds the output to unitData.Y_meas of the unitData, optionally with noise
        /// </summary>
        /// <param name="unitData">the dataset to be simualted over, and where the Y_meas is updated with result</param>
        /// <param name="model">the model to be simulated</param>
        /// <param name="noiseAmplitude">the amplitude of noise to be added to Y_meas</param>
        /// <param name="noiseSeed">a seed value of the randm noise(specify so that tests are repeatable)</param>
        /// <returns></returns>
        public static (bool, double[]) SimulateSingleToYmeas(UnitDataSet unitData, ISimulatableModel model, double noiseAmplitude = 0,
             int noiseSeed= 123)
        {
            return SimulateSingle(unitData, model, true, noiseAmplitude, true, noiseSeed);
        }

        /// <summary>
        /// Simulates a single model given a unit data set, optionally writing the simulation to unitData.Y_sim
        /// </summary>
        /// <param name="unitData"></param>
        /// <param name="model"></param>
        /// <param name="addSimToUnitData"></param>
        /// <returns></returns>
        public static  (bool, double[]) SimulateSingle(UnitDataSet unitData, ISimulatableModel model, bool addSimToUnitData)
        {

            return SimulateSingle(unitData, model, false, 0, addSimToUnitData, 0);
        }

        /// <summary>
        /// Simulate single model based on a unit data set
        /// </summary>
        /// <param name="unitData">contains a unit data set that must have U filled, Y_sim will be written here</param>
        /// <param name="model">model to simulate</param>
        /// <param name="writeToYmeas">if set to true, the simulated result is written to unitData.Y_meas instead of Y_sim</param>
        /// <param name="noiseAmplitude">if writing to Ymeas, it is possible to add noise of the given amplitude to signal</param>
        /// <param name="addSimToUnitData">if true, the Y_sim of unitData has the simulation result written two i</param>
        /// <param name="seedNr">the seed value of the noise to be added</param>
        /// <returns>a tuple, first aa true if able to simulate, otherwise false, second is the simulated time-series</returns>
        static private (bool, double[]) SimulateSingle(UnitDataSet unitData, ISimulatableModel model,bool writeToYmeas= false, 
            double noiseAmplitude=0,
            bool addSimToUnitData=false, int seedNr=123)
        {
            var inputData = new TimeSeriesDataSet();
            var singleModelName = "SimulateSingle";
            var modelCopy = model.Clone(singleModelName);

            if (unitData.Times != null)
                inputData.SetTimeStamps(unitData.Times.ToList());
            else
            {
                inputData.CreateTimestamps(unitData.GetTimeBase());
            }

            var uNames = new List<string>();
            for (int colIdx = 0; colIdx< unitData.U.GetNColumns(); colIdx++)
            {
                var uName = "U" + colIdx;
                inputData.Add(uName, unitData.U.GetColumn(colIdx));
                uNames.Add(uName);
            }
            modelCopy.SetInputIDs(uNames.ToArray());
            if (modelCopy.GetOutputID() == null)
                modelCopy.SetOutputID("output");

            PlantSimulator sim = new PlantSimulator(new List<ISimulatableModel> { modelCopy });
          //  var simData = new TimeSeriesDataSet();
            var isOk = sim.SimulateSingle(inputData, singleModelName, false, out var simData);
            if(!isOk)
                return (false, null);
            double[] y_sim = simData.GetValues(singleModelName, SignalType.Output_Y);
            if (noiseAmplitude > 0)
            {
                // use a specific seed here, to avoid potential issues with "random unit tests" and not-repeatable
                // errors.
                Random rand = new Random(seedNr);
                for (int k = 0; k < y_sim.Count(); k++)
                {
                    y_sim[k] += (rand.NextDouble() - 0.5) * 2 * noiseAmplitude;
                }
            }

            if (addSimToUnitData)
            {
                if (writeToYmeas)
                {
                    unitData.Y_meas = y_sim;
                }
                else
                {
                    unitData.Y_sim = y_sim;
                }
            }
            return (isOk, y_sim);
        }


        /// <summary>
        /// Simulate a single model(any ISimulatable model), using inputData as inputs, 
>>>>>>> f5f2c969
        ///
        ///  If the model is a unitModel and the inputData inludes both the measured y and measured u, the
        ///  simData will include an estimate of the additive disturbance.
        /// </summary>
        /// <param name="inputData"></param>
        /// <param name="singleModelName"></param>
        /// <param name="doCalcYwithoutAdditiveTerms"></param>
        /// <param name="simData"></param>
        /// <returns></returns>
        public bool SimulateSingle(TimeSeriesDataSet inputData, string singleModelName, 
            bool doCalcYwithoutAdditiveTerms, out TimeSeriesDataSet simData)
        {
            if (!modelDict.ContainsKey(singleModelName))
            {
                simData = null;
                return false;
            }
            if (!modelDict[singleModelName].IsModelSimulatable(out string explStr))
            {
                Shared.GetParserObj().AddError(explStr);
                simData = null;
                return false;
            }

            simData = new TimeSeriesDataSet();
            int? N = inputData.GetLength();
            if (N.Value == 0)
                return false;
            int timeIdx = 0;
            var model = modelDict[singleModelName];
            string[] additiveInputIDs = model.GetAdditiveInputIDs();
            string outputID = model.GetOutputID();

            string[] inputIDs = model.GetModelInputIDs();
            if (doCalcYwithoutAdditiveTerms == false)
            {
                inputIDs = model.GetBothKindsOfInputIDs();
            }
            bool doEstimateDisturbance = false;
            if (additiveInputIDs != null)
            {
                if (!inputData.ContainsSignal(additiveInputIDs[0]))
                {
                    doEstimateDisturbance = true;
                    inputIDs = model.GetModelInputIDs();
                }
            }

            var vec = new Vec();
            var nameOfSimulatedSignal = model.GetOutputID();
            if (doEstimateDisturbance)
            {
                nameOfSimulatedSignal = model.GetID();
            }

            // initalize
            {
                double[] inputVals = GetValuesFromEitherDataset(inputIDs, timeIdx, simData, inputData);
                double[] outputVals =
                    GetValuesFromEitherDataset(new string[] { outputID }, timeIdx, simData, inputData);
                simData.InitNewSignal(nameOfSimulatedSignal, outputVals[0], N.Value);
                model.WarmStart(inputVals, outputVals[0]);
            }
            // main loop

            var timeBase_s = inputData.GetTimeBase(); ;

            for (timeIdx = 0; timeIdx < N; timeIdx++)
            {
                double[] inputVals = inputData.GetValuesAtTime(inputIDs, timeIdx);
                double[] outputVal = model.Iterate(inputVals, timeBase_s);

                // if a second output is given, this is by definition the internal output upstream the additive signals.
                if (outputVal.Count() == 2)
                {
                    if (timeIdx == 0)
                    {
                        simData.InitNewSignal(model.GetID(), outputVal[1], N.Value);
                    }
                    var isOk_internal = simData.AddDataPoint(model.GetID(), timeIdx, outputVal[1]);
                    if (!isOk_internal)
                    {
                        return false;
                    }
                }
                var  isOk = simData.AddDataPoint(nameOfSimulatedSignal, timeIdx, outputVal[0]);
                if (!isOk)
                {
                    return false;
                }
            }
            if (inputData.GetTimeStamps() != null)
                simData.SetTimeStamps(inputData.GetTimeStamps().ToList());
            else
            { 
            //?
            }
            // disturbance estimation
            if (modelDict[singleModelName].GetProcessModelType() == ModelType.SubProcess && doEstimateDisturbance)
            {
                // y_meas = y_internal+d as defined here
                var y_meas = inputData.GetValues(outputID);
                if (!(new Vec()).IsAllNaN(y_meas) && y_meas != null)
                {
                    var y_sim = simData.GetValues(nameOfSimulatedSignal);
                    if ((new Vec()).IsAllNaN(y_sim))
                    {
                        return false;
                    }
                    var est_disturbance = (new Vec()).Subtract(y_meas, y_sim);
                    simData.Add(SignalNamer.EstDisturbance(model), est_disturbance);
                    simData.Add(model.GetOutputID(), y_meas);
                }
            }
            return true;
        }
        /// <summary>
        /// Perform a dynamic simulation of the model provided, given the specified connections and external signals. 
        /// </summary>
        /// <param name="inputData">the external signals for the simulation(also, determines the simulation time span and timebase)</param>
        /// <param name="simData">the simulated data set to be outputted(excluding the external signals)</param>
        /// <returns></returns>
        public bool Simulate (TimeSeriesDataSet inputData, out TimeSeriesDataSet simData)
        {
            var timeBase_s = inputData.GetTimeBase(); ;

            int? N = inputData.GetLength();
            if (!N.HasValue)
            {
                Shared.GetParserObj().AddError("PlantSimulator could not run, no external signal provided.");
                simData = null;
                return false;
            }
            for (int i = 0; i < modelDict.Count; i++)
            {
                if (!modelDict.ElementAt(i).Value.IsModelSimulatable(out string explStr))
                {
                    Shared.GetParserObj().AddError("PlantSimulator could not run, model "+
                        modelDict.ElementAt(i).Key + " lacks all required inputs to be simulatable:"+ 
                        explStr);
                    simData = null;
                    return false;
                }
            }

            (var orderedSimulatorIDs,var compLoopDict) = connections.InitAndDetermineCalculationOrderOfModels(modelDict);
            simData = new TimeSeriesDataSet();

            // initalize the new time-series to be created in simData.
            var init = new PlantSimulatorInitalizer(this);

            var didInit = init.ToSteadyStateAndEstimateDisturbances(ref inputData, ref simData, compLoopDict) ;
            if (!didInit)
            {
                Shared.GetParserObj().AddError("PlantSimulator failed to initalize.");
                return false;
            }

            // warm start every model
            int timeIdx = 0;
            for (int modelIdx = 0; modelIdx < orderedSimulatorIDs.Count; modelIdx++)
            {
                var model = modelDict[orderedSimulatorIDs.ElementAt(modelIdx)];
                string[] inputIDs = model.GetBothKindsOfInputIDs();
                if (inputIDs == null)
                {
                    Shared.GetParserObj().AddError("PlantSimulator.Simulate() failed. Model \""+ model.GetID() +
                        "\" has null inputIDs.");
                    return false;
                }
                double[] inputVals = GetValuesFromEitherDataset(inputIDs, timeIdx,simData,inputData);

                string outputID = model.GetOutputID(); 
                if (outputID==null)
                {
                    Shared.GetParserObj().AddError("PlantSimulator.Simulate() failed. Model \"" + model.GetID() +
                        "\" has null outputID.");
                    return false;
                }
                double[] outputVals =
                    GetValuesFromEitherDataset(new string[] { outputID }, timeIdx, simData, inputData);
                if (outputVals != null)
                {
                    model.WarmStart(inputVals, outputVals[0]);
                }
            }

            var idxToIgnore = inputData.GetIndicesToIgnore();
            int lastGoodTimeIndex = 0;
            // if start of dataset is bad, then parse forward until first good time index..
            while (idxToIgnore.Contains(lastGoodTimeIndex) && lastGoodTimeIndex < inputData.GetLength())
            {
                lastGoodTimeIndex++;
            }

            // simulate for all time steps(after first step!)
            for (timeIdx = 0; timeIdx < N; timeIdx++)
            {
                if (!idxToIgnore.Contains(timeIdx))
                    lastGoodTimeIndex = timeIdx;

                for (int modelIdx = 0; modelIdx < orderedSimulatorIDs.Count; modelIdx++)
                {
                    var model = modelDict[orderedSimulatorIDs.ElementAt(modelIdx)];
                    string[] inputIDs = model.GetBothKindsOfInputIDs();
                    int inputDataLookBackIdx = 0; 
                    if (model.GetProcessModelType() == ModelType.PID && timeIdx > 0)
                    {
                        inputDataLookBackIdx = 1;//if set to zero, model fails(requires changing model order).
                    }
                    double[] inputVals = GetValuesFromEitherDataset(inputIDs, lastGoodTimeIndex - inputDataLookBackIdx, simData,inputData);
                    if (inputVals == null)
                    {
                        Shared.GetParserObj().AddError("PlantSimulator.Simulate() failed. Model \"" + model.GetID() +
                            "\" error retreiving input values.");
                        return false;
                    }
                    double[] outputVal = model.Iterate(inputVals, timeBase_s);
                    bool isOk = simData.AddDataPoint(model.GetOutputID(),timeIdx,outputVal[0]);
                    if (!isOk)
                    {
                        Shared.GetParserObj().AddError("PlantSimulator.Simulate() failed. Unable to add data point for  \"" 
                            + model.GetOutputID() + "\", indicating an error in initalization. ");
                        return false;
                    }
                    if (outputVal.Length > 1)
                    {
                        if (timeIdx ==0)
                        {
                            simData.InitNewSignal(model.GetID(), outputVal[1],N.Value);
                        }
                        bool isOk2 = simData.AddDataPoint(model.GetID(), timeIdx, outputVal[1]);
                        if (!isOk2)
                            return false;
                    }
                }
            }
            simData.SetTimeStamps(inputData.GetTimeStamps().ToList());
            return true;
        }



        /// <summary>
        /// 
        /// </summary>
        /// <param name="inputIDs"></param>
        /// <param name="timeIndex"></param>
        /// <param name="dataSet1"></param>
        /// <param name="dataSet2"></param>
        /// <returns></returns>
        private double[] GetValuesFromEitherDataset(string[] inputIDs, int timeIndex, 
            TimeSeriesDataSet dataSet1, TimeSeriesDataSet dataSet2)
        {
            double[] retVals = new double[inputIDs.Length];

            int index = 0;
            foreach (var inputId in inputIDs)
            {
                double? retVal=null;
                if (dataSet1.ContainsSignal(inputId))
                {
                    retVal = dataSet1.GetValue(inputId, timeIndex);
                }
                else if (dataSet2.ContainsSignal(inputId))
                {
                    retVal= dataSet2.GetValue(inputId, timeIndex);
                }
                if (!retVal.HasValue)
                {
                    retVals[index] = Double.NaN;
                }
                else
                {
                    retVals[index] = retVal.Value;
                }

                index++;
            }
            return retVals;
        }

        /// <summary>
        /// Creates a JSON text string serialization of this object.
        /// </summary>
        /// <returns></returns>
        public string SerializeTxt()
        {
            var settings = new JsonSerializerSettings();
            settings.TypeNameHandling = TypeNameHandling.Auto; 
            settings.Formatting = Formatting.Indented;

            // models outputs that are not connected to anyting are "null"

            foreach (var keyvalue in this.modelDict)
            {
                var outputID = this.modelDict[keyvalue.Key].GetOutputID();
                this.modelDict[keyvalue.Key].SetOutputID(outputID);
            }
            // https://khalidabuhakmeh.com/serialize-interface-instances-system-text-json
            return JsonConvert.SerializeObject(this, settings);

        }

        /// <summary>
        /// Creates a JSON file representation of this object.
        /// </summary>
        /// <param name="newPlantName">the desired file name and plant name (can be null, in which case the filename should be given in the path argument)</param>
        /// <param name="path">create file in the given path</param>
        public bool Serialize(string newPlantName = null, string path= null)
        {
            string fileName = "";
            if (path != null)
            {
                fileName = path;
                if (!fileName.EndsWith(@"\"))
                        fileName +=  @"\";
            }
            if (newPlantName!=null)
            {
                fileName += newPlantName;
            }
            else if (plantName != null)
            {
                fileName += plantName;
            }
            if (!fileName.EndsWith(".json"))
                fileName += ".json";

            // var options = new JsonSerializerOptions { WriteIndented = true };
            //  var serializedTxt =  JsonSerializer.Serialize(this,options);

            var serializedTxt = SerializeTxt();

            var fileWriter = new StringToFileWriter(fileName);
            fileWriter.Write(serializedTxt);
            return fileWriter.Close();
        }

    }
    
}<|MERGE_RESOLUTION|>--- conflicted
+++ resolved
@@ -435,11 +435,7 @@
         }
 
         /// <summary>
-<<<<<<< HEAD
-        /// Simualate a single model to get the output including any additive inputs.
-=======
-        /// Simulate single model to get the output including any additive inputs
->>>>>>> f5f2c969
+        /// Simulate a single model to get the output including any additive inputs.
         /// </summary>
         /// <param name="inputData"></param>
         /// <param name="singleModelName"></param>
@@ -451,9 +447,6 @@
         }
 
         /// <summary>
-<<<<<<< HEAD
-        /// Simulate a single model (any ISimulatableModel), using inputData as inputs, 
-=======
         /// Simulates a single model for a unit dataset and adds the output to unitData.Y_meas of the unitData, optionally with noise
         /// </summary>
         /// <param name="unitData">the dataset to be simualted over, and where the Y_meas is updated with result</param>
@@ -550,7 +543,6 @@
 
         /// <summary>
         /// Simulate a single model(any ISimulatable model), using inputData as inputs, 
->>>>>>> f5f2c969
         ///
         ///  If the model is a unitModel and the inputData inludes both the measured y and measured u, the
         ///  simData will include an estimate of the additive disturbance.
