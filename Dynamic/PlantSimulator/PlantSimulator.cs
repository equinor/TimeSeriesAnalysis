--- conflicted
+++ resolved
@@ -698,13 +698,10 @@
             // initalize the new time-series to be created in simData.
             var init = new PlantSimulatorInitalizer(this);
 
-<<<<<<< HEAD
             var inputDataMinimal = new TimeSeriesDataSet(inputData);
 
             var didInit = init.ToSteadyStateAndEstimateDisturbances(ref inputDataMinimal, ref simData, compLoopDict);
-=======
-            var didInit = init.ToSteadyStateAndEstimateDisturbances(ref inputData, ref simData, compLoopDict) ;
->>>>>>> be2a5f59
+
             if (!didInit)
             {
                 Shared.GetParserObj().AddError("PlantSimulator failed to initalize.");
@@ -723,11 +720,8 @@
                         "\" has null inputIDs.");
                     return false;
                 }
-<<<<<<< HEAD
+
                 double[] inputVals = GetValuesFromEitherDataset(inputIDs, timeIdx, simData, inputDataMinimal);
-=======
-                double[] inputVals = GetValuesFromEitherDataset(inputIDs, timeIdx,simData,inputData);
->>>>>>> be2a5f59
 
                 string outputID = model.GetOutputID(); 
                 if (outputID==null)
@@ -767,11 +761,9 @@
                     {
                         inputDataLookBackIdx = 1;//if set to zero, model fails(requires changing model order).
                     }
-<<<<<<< HEAD
+
                     double[] inputVals = GetValuesFromEitherDataset(inputIDs, lastGoodTimeIndex - inputDataLookBackIdx, simData, inputDataMinimal);
-=======
-                    double[] inputVals = GetValuesFromEitherDataset(inputIDs, lastGoodTimeIndex - inputDataLookBackIdx, simData,inputData);
->>>>>>> be2a5f59
+
                     if (inputVals == null)
                     {
                         Shared.GetParserObj().AddError("PlantSimulator.Simulate() failed. Model \"" + model.GetID() +
@@ -798,12 +790,9 @@
                     }
                 }
             }
-<<<<<<< HEAD
             simData.SetTimeStamps(inputDataMinimal.GetTimeStamps().ToList());
              PlantFitScore = FitScoreCalculator.GetPlantWideSimulated(this, inputData, simData);
-=======
-            simData.SetTimeStamps(inputData.GetTimeStamps().ToList());
->>>>>>> be2a5f59
+
             return true;
         }
 
