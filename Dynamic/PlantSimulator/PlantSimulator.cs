--- conflicted
+++ resolved
@@ -115,16 +115,12 @@
         public ConnectionParser connections;
 
         /// <summary>
-<<<<<<< HEAD
+        /// The fitScore of the plant the last time it was saved.
+        /// </summary>
+        public double PlantFitScore;
+
+        /// <summary>
         /// Returns a unit data set for a given UnitModel.
-=======
-        /// The fitScore of the plant the last time it was saved.
-        /// </summary>
-        public double PlantFitScore;
-
-        /// <summary>
-        /// Returns a unit data set for a given unitModel.
->>>>>>> 7f7b2ddd
         /// </summary>
         /// <param name="inputData"></param>
         /// <param name="unitModel"></param>
