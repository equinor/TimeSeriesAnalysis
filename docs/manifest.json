--- conflicted
+++ resolved
@@ -1479,11 +1479,7 @@
           "can_incremental": true,
           "incrementalPhase": "build",
           "total_file_count": 37,
-<<<<<<< HEAD
-          "skipped_file_count": 37
-=======
           "skipped_file_count": 33
->>>>>>> 09743856
         },
         "ManagedReferenceDocumentProcessor": {
           "can_incremental": true,
