--- conflicted
+++ resolved
@@ -318,16 +318,13 @@
 This type is used to set the unit model unique identifier and is also used 
 in internal logic in the large-scale dynamic simulations</p>
 </section>
-<<<<<<< HEAD
       <h4><a class="xref" href="TimeSeriesAnalysis.Dynamic.PidControllerType.html">PidControllerType</a></h4>
       <section></section>
       <h4><a class="xref" href="TimeSeriesAnalysis.Dynamic.PidIdentWarning.html">PidIdentWarning</a></h4>
       <section></section>
-=======
       <h4><a class="xref" href="TimeSeriesAnalysis.Dynamic.PidModelInputsIdx.html">PidModelInputsIdx</a></h4>
       <section><p>This determines the position in the U-vector given to Iterate for the class <code>PIDModel</code></p>
 </section>
->>>>>>> 126788ae
       <h4><a class="xref" href="TimeSeriesAnalysis.Dynamic.PidStatus.html">PidStatus</a></h4>
       <section><p>Enum to classify the status output of PidController.cs</p>
 </section>
